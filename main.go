package main

import (
	"encoding/json"
	"fmt"
	"log"
	"nofx/api"
	"nofx/auth"
	"nofx/config"
	"nofx/manager"
	"nofx/market"
	"nofx/pool"
	"os"
	"os/signal"
	"strconv"
	"strings"
	"syscall"
)

// LeverageConfig 杠杆配置
type LeverageConfig struct {
	BTCETHLeverage  int `json:"btc_eth_leverage"`
	AltcoinLeverage int `json:"altcoin_leverage"`
}

// ConfigFile 配置文件结构，只包含需要同步到数据库的字段
type ConfigFile struct {
	AdminMode          bool           `json:"admin_mode"`
	BetaMode           bool           `json:"beta_mode"`
	APIServerPort      int            `json:"api_server_port"`
	UseDefaultCoins    bool           `json:"use_default_coins"`
	DefaultCoins       []string       `json:"default_coins"`
	CoinPoolAPIURL     string         `json:"coin_pool_api_url"`
	OITopAPIURL        string         `json:"oi_top_api_url"`
	InsideCoins        bool           `json:"inside_coins"`
	MaxDailyLoss       float64        `json:"max_daily_loss"`
	MaxDrawdown        float64        `json:"max_drawdown"`
	StopTradingMinutes int            `json:"stop_trading_minutes"`
	Leverage           LeverageConfig `json:"leverage"`
	JWTSecret          string         `json:"jwt_secret"`
	DataKLineTime      string         `json:"data_k_line_time"`
}

// syncConfigToDatabase 从config.json读取配置并同步到数据库
func syncConfigToDatabase(database *config.Database) error {
	// 检查config.json是否存在
	if _, err := os.Stat("config.json"); os.IsNotExist(err) {
		log.Printf("📄 config.json不存在，跳过同步")
		return nil
	}

	// 读取config.json
	data, err := os.ReadFile("config.json")
	if err != nil {
		return fmt.Errorf("读取config.json失败: %w", err)
	}

	// 解析JSON
	var configFile ConfigFile
	if err := json.Unmarshal(data, &configFile); err != nil {
		return fmt.Errorf("解析config.json失败: %w", err)
	}

	log.Printf("🔄 开始同步config.json到数据库...")

	// 同步各配置项到数据库
	configs := map[string]string{
<<<<<<< HEAD
		"admin_mode":            fmt.Sprintf("%t", configFile.AdminMode),
		"beta_mode":             fmt.Sprintf("%t", configFile.BetaMode),
		"api_server_port":       strconv.Itoa(configFile.APIServerPort),
		"use_default_coins":     fmt.Sprintf("%t", configFile.UseDefaultCoins),
		"coin_pool_api_url":     configFile.CoinPoolAPIURL,
		"oi_top_api_url":        configFile.OITopAPIURL,
		"max_daily_loss":        fmt.Sprintf("%.1f", configFile.MaxDailyLoss),
		"max_drawdown":          fmt.Sprintf("%.1f", configFile.MaxDrawdown),
		"stop_trading_minutes":  strconv.Itoa(configFile.StopTradingMinutes),
=======
		"admin_mode":           fmt.Sprintf("%t", configFile.AdminMode),
		"api_server_port":      strconv.Itoa(configFile.APIServerPort),
		"use_default_coins":    fmt.Sprintf("%t", configFile.UseDefaultCoins),
		"coin_pool_api_url":    configFile.CoinPoolAPIURL,
		"oi_top_api_url":       configFile.OITopAPIURL,
		"inside_coins":         fmt.Sprintf("%t", configFile.InsideCoins),
		"max_daily_loss":       fmt.Sprintf("%.1f", configFile.MaxDailyLoss),
		"max_drawdown":         fmt.Sprintf("%.1f", configFile.MaxDrawdown),
		"stop_trading_minutes": strconv.Itoa(configFile.StopTradingMinutes),
>>>>>>> dce18ea7
	}

	// 同步default_coins（转换为JSON字符串存储）
	if len(configFile.DefaultCoins) > 0 {
		defaultCoinsJSON, err := json.Marshal(configFile.DefaultCoins)
		if err == nil {
			configs["default_coins"] = string(defaultCoinsJSON)
		}
	}

	// 同步杠杆配置
	if configFile.Leverage.BTCETHLeverage > 0 {
		configs["btc_eth_leverage"] = strconv.Itoa(configFile.Leverage.BTCETHLeverage)
	}
	if configFile.Leverage.AltcoinLeverage > 0 {
		configs["altcoin_leverage"] = strconv.Itoa(configFile.Leverage.AltcoinLeverage)
	}

	// 如果JWT密钥不为空，也同步
	if configFile.JWTSecret != "" {
		configs["jwt_secret"] = configFile.JWTSecret
	}

	// 更新数据库配置
	for key, value := range configs {
		if err := database.SetSystemConfig(key, value); err != nil {
			log.Printf("⚠️  更新配置 %s 失败: %v", key, err)
		} else {
			log.Printf("✓ 同步配置: %s = %s", key, value)
		}
	}

	log.Printf("✅ config.json同步完成")
	return nil
}

// loadBetaCodesToDatabase 加载内测码文件到数据库
func loadBetaCodesToDatabase(database *config.Database) error {
	betaCodeFile := "beta_codes.txt"
	
	// 检查内测码文件是否存在
	if _, err := os.Stat(betaCodeFile); os.IsNotExist(err) {
		log.Printf("📄 内测码文件 %s 不存在，跳过加载", betaCodeFile)
		return nil
	}

	// 获取文件信息
	fileInfo, err := os.Stat(betaCodeFile)
	if err != nil {
		return fmt.Errorf("获取内测码文件信息失败: %w", err)
	}

	log.Printf("🔄 发现内测码文件 %s (%.1f KB)，开始加载...", betaCodeFile, float64(fileInfo.Size())/1024)
	
	// 加载内测码到数据库
	err = database.LoadBetaCodesFromFile(betaCodeFile)
	if err != nil {
		return fmt.Errorf("加载内测码失败: %w", err)
	}

	// 显示统计信息
	total, used, err := database.GetBetaCodeStats()
	if err != nil {
		log.Printf("⚠️  获取内测码统计失败: %v", err)
	} else {
		log.Printf("✅ 内测码加载完成: 总计 %d 个，已使用 %d 个，剩余 %d 个", total, used, total-used)
	}

	return nil
}

func main() {
	fmt.Println("╔════════════════════════════════════════════════════════════╗")
	fmt.Println("║    🤖 AI多模型交易系统 - 支持 DeepSeek & Qwen            ║")
	fmt.Println("╚════════════════════════════════════════════════════════════╝")
	fmt.Println()

	// 初始化数据库配置
	dbPath := "config.db"
	if len(os.Args) > 1 {
		dbPath = os.Args[1]
	}

	log.Printf("📋 初始化配置数据库: %s", dbPath)
	database, err := config.NewDatabase(dbPath)
	if err != nil {
		log.Fatalf("❌ 初始化数据库失败: %v", err)
	}
	defer database.Close()

	// 同步config.json到数据库
	if err := syncConfigToDatabase(database); err != nil {
		log.Printf("⚠️  同步config.json到数据库失败: %v", err)
	}

	// 加载内测码到数据库
	if err := loadBetaCodesToDatabase(database); err != nil {
		log.Printf("⚠️  加载内测码到数据库失败: %v", err)
	}

	// 获取系统配置
	useDefaultCoinsStr, _ := database.GetSystemConfig("use_default_coins")
	useDefaultCoins := useDefaultCoinsStr == "true"
	apiPortStr, _ := database.GetSystemConfig("api_server_port")

	// 获取管理员模式配置
	adminModeStr, _ := database.GetSystemConfig("admin_mode")
	adminMode := adminModeStr != "false" // 默认为true

	// 设置JWT密钥
	jwtSecret, _ := database.GetSystemConfig("jwt_secret")
	if jwtSecret == "" {
		jwtSecret = "your-jwt-secret-key-change-in-production-make-it-long-and-random"
		log.Printf("⚠️  使用默认JWT密钥，建议在生产环境中配置")
	}
	auth.SetJWTSecret(jwtSecret)

	// 在管理员模式下，确保admin用户存在
	if adminMode {
		err := database.EnsureAdminUser()
		if err != nil {
			log.Printf("⚠️  创建admin用户失败: %v", err)
		} else {
			log.Printf("✓ 管理员模式已启用，无需登录")
		}
		auth.SetAdminMode(true)
	}

	log.Printf("✓ 配置数据库初始化成功")
	fmt.Println()

	// 从数据库读取默认主流币种列表
	defaultCoinsJSON, _ := database.GetSystemConfig("default_coins")
	var defaultCoins []string

	if defaultCoinsJSON != "" {
		// 尝试从JSON解析
		if err := json.Unmarshal([]byte(defaultCoinsJSON), &defaultCoins); err != nil {
			log.Printf("⚠️  解析default_coins配置失败: %v，使用硬编码默认值", err)
			defaultCoins = []string{"BTCUSDT", "ETHUSDT", "SOLUSDT", "BNBUSDT", "XRPUSDT", "DOGEUSDT", "ADAUSDT", "HYPEUSDT"}
		} else {
			log.Printf("✓ 从数据库加载默认币种列表（共%d个）: %v", len(defaultCoins), defaultCoins)
		}
	} else {
		// 如果数据库中没有配置，使用硬编码默认值
		defaultCoins = []string{"BTCUSDT", "ETHUSDT", "SOLUSDT", "BNBUSDT", "XRPUSDT", "DOGEUSDT", "ADAUSDT", "HYPEUSDT"}
		log.Printf("⚠️  数据库中未配置default_coins，使用硬编码默认值")
	}

	pool.SetDefaultCoins(defaultCoins)
	// 设置是否使用默认主流币种
	pool.SetUseDefaultCoins(useDefaultCoins)
	if useDefaultCoins {
		log.Printf("✓ 已启用默认主流币种列表")
	}

	// 设置币种池API URL
	coinPoolAPIURL, _ := database.GetSystemConfig("coin_pool_api_url")
	if coinPoolAPIURL != "" {
		pool.SetCoinPoolAPI(coinPoolAPIURL)
		log.Printf("✓ 已配置AI500币种池API")
	}

	oiTopAPIURL, _ := database.GetSystemConfig("oi_top_api_url")
	if oiTopAPIURL != "" {
		pool.SetOITopAPI(oiTopAPIURL)
		log.Printf("✓ 已配置OI Top API")
	}

	// 创建TraderManager
	traderManager := manager.NewTraderManager()

	// 从数据库加载所有交易员到内存
	err = traderManager.LoadTradersFromDatabase(database)
	if err != nil {
		log.Fatalf("❌ 加载交易员失败: %v", err)
	}

	// 获取数据库中的所有交易员配置（用于显示，使用default用户）
	traders, err := database.GetTraders("default")
	if err != nil {
		log.Fatalf("❌ 获取交易员列表失败: %v", err)
	}

	// 显示加载的交易员信息
	fmt.Println()
	fmt.Println("🤖 数据库中的AI交易员配置:")
	if len(traders) == 0 {
		fmt.Println("  • 暂无配置的交易员，请通过Web界面创建")
	} else {
		for _, trader := range traders {
			status := "停止"
			if trader.IsRunning {
				status = "运行中"
			}
			fmt.Printf("  • %s (%s + %s) - 初始资金: %.0f USDT [%s]\n",
				trader.Name, strings.ToUpper(trader.AIModelID), strings.ToUpper(trader.ExchangeID),
				trader.InitialBalance, status)
		}
	}

	fmt.Println()
	fmt.Println("🤖 AI全权决策模式:")
	fmt.Printf("  • AI将自主决定每笔交易的杠杆倍数（山寨币最高5倍，BTC/ETH最高5倍）\n")
	fmt.Println("  • AI将自主决定每笔交易的仓位大小")
	fmt.Println("  • AI将自主设置止损和止盈价格")
	fmt.Println("  • AI将基于市场数据、技术指标、账户状态做出全面分析")
	fmt.Println()
	fmt.Println("⚠️  风险提示: AI自动交易有风险，建议小额资金测试！")
	fmt.Println()
	fmt.Println("按 Ctrl+C 停止运行")
	fmt.Println(strings.Repeat("=", 60))
	fmt.Println()

	// 获取API服务器端口
	apiPort := 8080 // 默认端口
	if apiPortStr != "" {
		if port, err := strconv.Atoi(apiPortStr); err == nil {
			apiPort = port
		}
	}

	// 创建并启动API服务器
	apiServer := api.NewServer(traderManager, database, apiPort)
	go func() {
		if err := apiServer.Start(); err != nil {
			log.Printf("❌ API服务器错误: %v", err)
		}
	}()

	// 启动流行情数据 - 默认使用所有交易员设置的币种 如果没有设置币种 则优先使用系统默认
	go market.NewWSMonitor(150).Start(database.GetCustomCoins())
	//go market.NewWSMonitor(150).Start([]string{}) //这里是一个使用方式 传入空的话 则使用market市场的所有币种
	// 设置优雅退出
	sigChan := make(chan os.Signal, 1)
	signal.Notify(sigChan, os.Interrupt, syscall.SIGTERM)

	// TODO: 启动数据库中配置为运行状态的交易员
	// traderManager.StartAll()

	// 等待退出信号
	<-sigChan
	fmt.Println()
	fmt.Println()
	log.Println("📛 收到退出信号，正在停止所有trader...")
	traderManager.StopAll()

	fmt.Println()
	fmt.Println("👋 感谢使用AI交易系统！")
}<|MERGE_RESOLUTION|>--- conflicted
+++ resolved
@@ -32,7 +32,6 @@
 	DefaultCoins       []string       `json:"default_coins"`
 	CoinPoolAPIURL     string         `json:"coin_pool_api_url"`
 	OITopAPIURL        string         `json:"oi_top_api_url"`
-	InsideCoins        bool           `json:"inside_coins"`
 	MaxDailyLoss       float64        `json:"max_daily_loss"`
 	MaxDrawdown        float64        `json:"max_drawdown"`
 	StopTradingMinutes int            `json:"stop_trading_minutes"`
@@ -65,7 +64,6 @@
 
 	// 同步各配置项到数据库
 	configs := map[string]string{
-<<<<<<< HEAD
 		"admin_mode":            fmt.Sprintf("%t", configFile.AdminMode),
 		"beta_mode":             fmt.Sprintf("%t", configFile.BetaMode),
 		"api_server_port":       strconv.Itoa(configFile.APIServerPort),
@@ -75,17 +73,6 @@
 		"max_daily_loss":        fmt.Sprintf("%.1f", configFile.MaxDailyLoss),
 		"max_drawdown":          fmt.Sprintf("%.1f", configFile.MaxDrawdown),
 		"stop_trading_minutes":  strconv.Itoa(configFile.StopTradingMinutes),
-=======
-		"admin_mode":           fmt.Sprintf("%t", configFile.AdminMode),
-		"api_server_port":      strconv.Itoa(configFile.APIServerPort),
-		"use_default_coins":    fmt.Sprintf("%t", configFile.UseDefaultCoins),
-		"coin_pool_api_url":    configFile.CoinPoolAPIURL,
-		"oi_top_api_url":       configFile.OITopAPIURL,
-		"inside_coins":         fmt.Sprintf("%t", configFile.InsideCoins),
-		"max_daily_loss":       fmt.Sprintf("%.1f", configFile.MaxDailyLoss),
-		"max_drawdown":         fmt.Sprintf("%.1f", configFile.MaxDrawdown),
-		"stop_trading_minutes": strconv.Itoa(configFile.StopTradingMinutes),
->>>>>>> dce18ea7
 	}
 
 	// 同步default_coins（转换为JSON字符串存储）
