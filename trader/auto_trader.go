--- conflicted
+++ resolved
@@ -257,15 +257,9 @@
 func (at *AutoTrader) runCycle() error {
 	at.callCount++
 
-<<<<<<< HEAD
-	log.Print("\n" + strings.Repeat("=", 70))
-	log.Printf("⏰ %s - AI决策周期 #%d", time.Now().Format("2006-01-02 15:04:05"), at.callCount)
-	log.Print(strings.Repeat("=", 70))
-=======
 	log.Print("\n" + strings.Repeat("=", 70) + "\n")
 	log.Printf("⏰ %s - AI决策周期 #%d", time.Now().Format("2006-01-02 15:04:05"), at.callCount)
 	log.Println(strings.Repeat("=", 70))
->>>>>>> 725459e4
 
 	// 创建决策记录
 	record := &logger.DecisionRecord{
@@ -352,21 +346,6 @@
 		// 打印系统提示词和AI思维链（即使有错误，也要输出以便调试）
 		if decision != nil {
 			if decision.SystemPrompt != "" {
-<<<<<<< HEAD
-				log.Print("\n" + strings.Repeat("=", 70))
-				log.Printf("📋 系统提示词 [模板: %s] (错误情况)", at.systemPromptTemplate)
-				log.Println(strings.Repeat("=", 70))
-				log.Println(decision.SystemPrompt)
-				log.Print(strings.Repeat("=", 70) + "\n")
-			}
-
-			if decision.CoTTrace != "" {
-				log.Print("\n" + strings.Repeat("-", 70))
-				log.Println("💭 AI思维链分析（错误情况）:")
-				log.Println(strings.Repeat("-", 70))
-				log.Println(decision.CoTTrace)
-				log.Print(strings.Repeat("-", 70) + "\n")
-=======
 				log.Print("\n" + strings.Repeat("=", 70) + "\n")
 				log.Printf("📋 系统提示词 [模板: %s] (错误情况)", at.systemPromptTemplate)
 				log.Println(strings.Repeat("=", 70))
@@ -380,7 +359,6 @@
 				log.Println(strings.Repeat("-", 70))
 				log.Println(decision.CoTTrace)
 				log.Println(strings.Repeat("-", 70))
->>>>>>> 725459e4
 			}
 		}
 
